# BSD 3-Clause License; see https://github.com/scikit-hep/uproot4/blob/main/LICENSE

"""
This module defines a physical layer for remote files, accessed via HTTP(S).

Defines a :doc:`uproot.source.http.HTTPResource` (stateless) and two sources:
:doc:`uproot.source.http.MultithreadedHTTPSource` and
:doc:`uproot.source.http.HTTPSource`. The multi-threaded source only requires
the server to support byte range requests (code 206), but the general source
requires the server to support multi-part byte range requests. If the server
does not support multi-part GET, :doc:`uproot.source.http.HTTPSource`
automatically falls back to :doc:`uproot.source.http.MultithreadedHTTPSource`.

Despite the name, both sources support secure HTTPS (selected by URL scheme).
"""

from __future__ import absolute_import

import re
import sys

try:
    from http.client import HTTPConnection, HTTPSConnection
    from urllib.parse import urlparse
except ImportError:
    from httplib import HTTPConnection, HTTPSConnection
    from urlparse import urlparse
try:
    import queue
except ImportError:
    import Queue as queue

import base64

import uproot
import uproot.source.chunk
import uproot.source.futures


def make_connection(parsed_url, timeout):
    """
    Args:
        parsed_url (``urllib.parse.ParseResult``): The URL to connect to, which
            may be HTTP or HTTPS.
        timeout (None or float): An optional timeout in seconds.

    Creates a ``http.client.HTTPConnection`` or a ``http.client.HTTPSConnection``,
    depending on the URL scheme.
    """
    if parsed_url.scheme == "https":
        if uproot._util.py2:
            return HTTPSConnection(
                parsed_url.hostname, parsed_url.port, None, None, False, timeout
            )
        else:
            return HTTPSConnection(
                parsed_url.hostname, parsed_url.port, None, None, timeout
            )

    elif parsed_url.scheme == "http":
        if uproot._util.py2:
            return HTTPConnection(parsed_url.hostname, parsed_url.port, False, timeout)
        else:
            return HTTPConnection(parsed_url.hostname, parsed_url.port, timeout)

    else:
        raise ValueError(
            "unrecognized URL scheme for HTTP MultipartSource: {0}".format(
                parsed_url.scheme
            )
        )


def full_path(parsed_url):
    """
    Returns the ``parsed_url.path`` with ``"?"`` and the ``parsed_url.query``
    if it exists, just the path otherwise.
    """
    if parsed_url.query:
        return parsed_url.path + "?" + parsed_url.query
    else:
        return parsed_url.path


def basic_auth_headers(parsed_url):
    """
    Returns the headers required for basic authorization, if parsed_url contains
    a username / password pair, otherwise returns an empty dict
<<<<<<< HEAD
    """ 
    if parsed_url.username is None or parsed_url.password is None: 
        return {} 
    ret =  { "Authorization" : "Basic " + base64.b64encode( (parsed_url.username + ":" + parsed_url.password).encode("utf-8")).decode("utf-8") } 
=======
    """
    if parsed_url.username == None or parsed_url.password == None:
        return {}
    ret = {
        "Authorization": "Basic "
        + base64.b64encode(
            (parsed_url.username + ":" + parsed_url.password).encode("utf-8")
        ).decode("utf-8")
    }
>>>>>>> fb098d69
    return ret


def get_num_bytes(file_path, parsed_url, timeout):
    """
    Args:
        file_path (str): The URL to access as a raw string.
        parsed_url (``urllib.parse.ParseResult``): The URL to access.
        timeout (None or float): An optional timeout in seconds.

    Returns the number of bytes in the file by making a HEAD request.
    """
    connection = make_connection(parsed_url, timeout)
    auth_headers = basic_auth_headers(parsed_url)
    connection.request("HEAD", full_path(parsed_url), headers=auth_headers)
    response = connection.getresponse()

    while 300 <= response.status < 400:
        connection.close()
        for k, x in response.getheaders():
            if k.lower() == "location":
                redirect_url = urlparse(x)
                connection = make_connection(redirect_url, timeout)
                connection.request(
                    "HEAD", full_path(redirect_url), headers=auth_headers
                )
                response = connection.getresponse()
                break
        else:
            raise OSError(
                """remote server responded with status {0} (redirect) without a 'location'
for URL {1}""".format(
                    response.status, file_path
                )
            )

    if response.status == 404:
        connection.close()
        raise uproot._util._file_not_found(file_path, "HTTP(S) returned 404")

    if response.status != 200:
        connection.close()
        raise OSError(
            """HTTP response was {0}, rather than 200, in attempt to get file size
in file {1}""".format(
                response.status, file_path
            )
        )

    for k, x in response.getheaders():
        if k.lower() == "content-length" and x.strip() != "0":
            connection.close()
            return int(x)
    else:
        connection.close()
        raise OSError(
            """response headers did not include content-length: {0}
in file {1}""".format(
                dict(response.getheaders()), file_path
            )
        )


class HTTPResource(uproot.source.chunk.Resource):
    """
    Args:
        file_path (str): A URL of the file to open.
        timeout (None or float): An optional timeout in seconds.

    A :doc:`uproot.source.chunk.Resource` for HTTP(S) connections.

    For simplicity, this resource does not manage a live
    ``http.client.HTTPConnection`` or ``http.client.HTTPSConnection``, though
    in principle, it could.
    """

    def __init__(self, file_path, timeout):
        self._file_path = file_path
        self._timeout = timeout
        self._parsed_url = urlparse(file_path)
        self._auth_headers = basic_auth_headers(self._parsed_url)

    @property
    def timeout(self):
        """
        The timeout in seconds or None.
        """
        return self._timeout

    @property
    def parsed_url(self):
        """
        A ``urllib.parse.ParseResult`` version of the ``file_path``.
        """
        return self._parsed_url

    @property
    def auth_headers(self):
        """
        Returns a dict containing auth headers, if any for this resource
        """
        return self._auth_headers

    def __enter__(self):
        return self

    def __exit__(self, exception_type, exception_value, traceback):
        pass

    def get(self, connection, start, stop):
        """
        Args:
            start (int): Seek position of the first byte to include.
            stop (int): Seek position of the first byte to exclude
                (one greater than the last byte to include).

        Returns a Python buffer of data between ``start`` and ``stop``.
        """
        response = connection.getresponse()

        if response.status == 404:
            connection.close()
            raise uproot._util._file_not_found(self.file_path, "HTTP(S) returned 404")

        if 300 <= response.status < 400:
            connection.close()
            for k, x in response.getheaders():
                if k.lower() == "location":
                    redirect_url = urlparse(x)
                    redirect = make_connection(redirect_url, self._timeout)
                    redirect.request(
                        "GET",
                        full_path(redirect_url),
<<<<<<< HEAD
                        headers=dict({"Range": "bytes={0}-{1}".format(start, stop - 1)}, **self.auth_headers),
=======
                        headers={
                            **{"Range": "bytes={0}-{1}".format(start, stop - 1)},
                            **self.auth_headers,
                        },
>>>>>>> fb098d69
                    )
                    return self.get(redirect, start, stop)

            raise OSError(
                """remote server responded with status {0} (redirect) without a 'location'
for URL {1}""".format(
                    response.status, self._file_path
                )
            )

        if response.status != 206:
            connection.close()
            raise OSError(
                """remote server responded with status {0}, rather than 206 (range requests)
for URL {1}""".format(
                    response.status, self._file_path
                )
            )
        try:
            return response.read()
        finally:
            connection.close()

    @staticmethod
    def future(source, start, stop):
        """
        Args:
            source (:doc:`uproot.source.http.HTTPSource` or :doc:`uproot.source.http.MultithreadedHTTPSource`): The
                data source.
            start (int): Seek position of the first byte to include.
            stop (int): Seek position of the first byte to exclude
                (one greater than the last byte to include).

        Returns a :doc:`uproot.source.futures.ResourceFuture` that calls
        :ref:`uproot.source.http.HTTPResource.get` with ``start`` and ``stop``.
        """
        connection = make_connection(source.parsed_url, source.timeout)
        connection.request(
            "GET",
            full_path(source.parsed_url),
<<<<<<< HEAD
            headers=dict({"Range": "bytes={0}-{1}".format(start, stop - 1)}, **source.auth_headers),
=======
            headers={
                **{"Range": "bytes={0}-{1}".format(start, stop - 1)},
                **source.auth_headers,
            },
>>>>>>> fb098d69
        )

        def task(resource):
            return resource.get(connection, start, stop)

        return uproot.source.futures.ResourceFuture(task)

    @staticmethod
    def multifuture(source, ranges, futures, results):
        u"""
        Args:
            source (:doc:`uproot.source.http.HTTPSource`): The data source.
            ranges (list of (int, int) 2-tuples): Intervals to fetch
                as (start, stop) pairs in a single request, if possible.
            futures (dict of (int, int) \u2192 :doc:`uproot.source.futures.ResourceFuture`): Mapping
                from (start, stop) to a future that is awaiting its result.
            results (dict of (int, int) \u2192 None or ``numpy.ndarray`` of ``numpy.uint8``): Mapping
                from (start, stop) to None or results.

        Returns a :doc:`uproot.source.futures.ResourceFuture` that attempts
        to perform an HTTP(S) multipart GET, filling ``results`` to satisfy
        the individual :doc:`uproot.source.chunk.Chunk`'s ``futures`` with
        its multipart response.

        If the server does not support multipart GET, that same future
        sets :ref:`uproot.source.http.HTTPSource.fallback` and retries the
        request without multipart, using a
        :doc:`uproot.source.http.MultithreadedHTTPSource` to fill the same
        ``results`` and ``futures``. Subsequent attempts would immediately
        use the :ref:`uproot.source.http.HTTPSource.fallback`.
        """
        connection = [make_connection(source.parsed_url, source.timeout)]

        range_strings = []
        for start, stop in ranges:
            range_strings.append("{0}-{1}".format(start, stop - 1))

        connection[0].request(
            "GET",
            full_path(source.parsed_url),
<<<<<<< HEAD
            headers=dict({"Range": "bytes=" + ", ".join(range_strings)}, **source.auth_headers),
=======
            headers={
                **{"Range": "bytes=" + ", ".join(range_strings)},
                **source.auth_headers,
            },
>>>>>>> fb098d69
        )

        def task(resource):
            try:
                response = connection[0].getresponse()

                if 300 <= response.status < 400:
                    connection[0].close()

                    for k, x in response.getheaders():
                        if k.lower() == "location":
                            redirect_url = urlparse(x)
                            connection[0] = make_connection(
                                redirect_url, source.timeout
                            )
                            connection[0].request(
                                "GET",
                                full_path(redirect_url),
<<<<<<< HEAD
                                headers=dict({"Range": "bytes=" + ", ".join(range_strings)}, **source.auth_headers),
=======
                                headers={
                                    **{"Range": "bytes=" + ", ".join(range_strings)},
                                    **source.auth_headers,
                                },
>>>>>>> fb098d69
                            )
                            task(resource)
                            return

                    raise OSError(
                        """remote server responded with status {0} (redirect) without a 'location'
for URL {1}""".format(
                            response.status, source.file_path
                        )
                    )

                multipart_supported = resource.is_multipart_supported(ranges, response)

                if not multipart_supported:
                    resource.handle_no_multipart(source, ranges, futures, results)
                else:
                    resource.handle_multipart(source, futures, results, response)

            except Exception:
                excinfo = sys.exc_info()
                for future in futures.values():
                    future._set_excinfo(excinfo)

            finally:
                connection[0].close()

        return uproot.source.futures.ResourceFuture(task)

    _content_range_size = re.compile(
        b"Content-Range: bytes ([0-9]+-[0-9]+)/([0-9]+)", re.I
    )
    _content_range = re.compile(b"Content-Range: bytes ([0-9]+-[0-9]+)", re.I)

    def is_multipart_supported(self, ranges, response):
        """
        Helper function for :ref:`uproot.source.http.HTTPResource.multifuture`
        to check for multipart GET support.
        """
        if response.status != 206:
            return False

        for k, x in response.getheaders():
            if k.lower() == "content-length":
                content_length = int(x)
                for start, stop in ranges:
                    if content_length == stop - start:
                        return False
        else:
            return True

    def handle_no_multipart(self, source, ranges, futures, results):
        """
        Helper function for :ref:`uproot.source.http.HTTPResource.multifuture`
        to handle a lack of multipart GET support.
        """
        source._set_fallback()

        notifications = queue.Queue()
        source.fallback.chunks(ranges, notifications)

        for _ in uproot._util.range(len(ranges)):
            chunk = notifications.get()
            results[chunk.start, chunk.stop] = chunk.raw_data
            futures[chunk.start, chunk.stop]._run(self)

    def handle_multipart(self, source, futures, results, response):
        """
        Helper function for :ref:`uproot.source.http.HTTPResource.multifuture`
        to handle the multipart GET response.
        """
        if hasattr(response, "readline"):
            response_buffer = response
        else:
            response_buffer = _ResponseBuffer(response)

        num_found = 0
        while len(futures) > 0:
            range_string, size = self.next_header(response_buffer)
            if range_string is None:
                raise OSError(
                    """found {0} of {1} expected headers in HTTP multipart
for URL {2}""".format(
                        num_found, len(futures), self._file_path
                    )
                )
            num_found += 1

            start, last = range_string.split(b"-")
            start, last = int(start), int(last)
            stop = last + 1

            length = stop - start
            data = response_buffer.read(length)

            if len(data) != length:
                raise OSError(
                    """wrong chunk length {0} (expected {1}) for byte range {2} "
                    "in HTTP multipart
for URL {3}""".format(
                        len(data), length, repr(range_string.decode()), self._file_path
                    )
                )

            found = futures.pop((start, stop), None)

            if found is not None:
                results[start, stop] = data
                found._run(self)

            else:
                now = start
                while now < stop:
                    for (
                        future_start,
                        future_stop,  # noqa: B007 (future_stop is used after the loop)
                    ) in futures:
                        if now == future_start:
                            break
                    else:
                        range_string = range_string.decode("utf-8", "surrogateescape")
                        expecting = ", ".join(
                            "{0}-{1}".format(a, b - 1) for a, b in futures
                        )
                        raise OSError(
                            """unrecognized byte range in headers of HTTP multipart: {0}

    expecting: {1}

for URL {2}""".format(
                                repr(range_string), expecting, self._file_path
                            )
                        )
                    subdata = data[
                        now - start : now + future_stop - future_start - start
                    ]
                    found = futures.pop((future_start, future_stop))
                    results[future_start, future_stop] = subdata
                    found._run(self)
                    now = future_stop

    def next_header(self, response_buffer):
        """
        Helper function for :ref:`uproot.source.http.HTTPResource.multifuture`
        to return the next header from the ``response_buffer``.
        """
        line = response_buffer.readline()
        range_string, size = None, None
        while range_string is None:
            m = self._content_range_size.match(line)
            if m is not None:
                range_string = m.group(1)
                size = int(m.group(2))
            else:
                m = self._content_range.match(line)
                if m is not None:
                    range_string = m.group(1)
                    size = None
            line = response_buffer.readline()
            if len(line.strip()) == 0:
                break
        return range_string, size

    @staticmethod
    def partfuture(results, start, stop):
        """
        Returns a :doc:`uproot.source.futures.ResourceFuture` to simply select
        the ``(start, stop)`` item from the ``results`` dict.

        In :ref:`uproot.source.http.HTTPSource.chunks`, each chunk has a
        :ref:`uproot.source.http.HTTPResource.partfuture` that are collectively
        filled by a single :ref:`uproot.source.http.HTTPResource.multifuture`.
        """

        def task(resource):
            return results[start, stop]

        return uproot.source.futures.ResourceFuture(task)


class _ResponseBuffer(object):
    CHUNK = 1024

    def __init__(self, stream):
        self.already_read = b""
        self.stream = stream

    def read(self, length):
        if length < len(self.already_read):
            out = self.already_read[:length]
            self.already_read = self.already_read[length:]
            return out

        elif len(self.already_read) > 0:
            out = self.already_read
            self.already_read = b""
            return out + self.stream.read(length - len(out))

        else:
            return self.stream.read(length)

    def readline(self):
        while True:
            try:
                index = self.already_read.index(b"\n")
            except ValueError:
                self.already_read = self.already_read + self.stream.read(self.CHUNK)
            else:
                out = self.already_read[: index + 1]
                self.already_read = self.already_read[index + 1 :]
                return out


class HTTPSource(uproot.source.chunk.Source):
    """
    Args:
        file_path (str): A URL of the file to open.
        options: Must include ``"num_fallback_workers"`` and ``"timeout"``.

    A :doc:`uproot.source.chunk.Source` that first attempts an HTTP(S)
    multipart GET, but if the server doesn't support it, it falls back to many
    HTTP(S) connections in threads
    (:doc:`uproot.source.http.MultithreadedHTTPSource`).

    Since the multipart GET is a single request and response, it needs only one
    thread, but it is a background thread (a single
    :doc:`uproot.source.futures.ResourceWorker` in a
    :doc:`uproot.source.futures.ResourceThreadPoolExecutor`).
    """

    ResourceClass = HTTPResource

    def __init__(self, file_path, **options):
        self._num_fallback_workers = options["num_fallback_workers"]
        self._timeout = options["timeout"]
        self._num_requests = 0
        self._num_requested_chunks = 0
        self._num_requested_bytes = 0

        self._file_path = file_path
        self._num_bytes = None

        self._fallback = None
        self._fallback_options = dict(options)
        self._fallback_options["num_workers"] = self._num_fallback_workers
        self._open()

    def _open(self):
        self._executor = uproot.source.futures.ResourceThreadPoolExecutor(
            [HTTPResource(self._file_path, self._timeout)]
        )

    def __getstate__(self):
        state = dict(self.__dict__)
        state.pop("_executor")
        return state

    def __setstate__(self, state):
        self.__dict__ = state
        self._open()

    def __repr__(self):
        path = repr(self._file_path)
        if len(self._file_path) > 10:
            path = repr("..." + self._file_path[-10:])
        fallback = ""
        if self._fallback is not None:
            fallback = " with fallback"
        return "<{0} {1}{2} at 0x{3:012x}>".format(
            type(self).__name__, path, fallback, id(self)
        )

    def chunk(self, start, stop):
        self._num_requests += 1
        self._num_requested_chunks += 1
        self._num_requested_bytes += stop - start

        future = self.ResourceClass.future(self, start, stop)
        chunk = uproot.source.chunk.Chunk(self, start, stop, future)
        self._executor.submit(future)
        return chunk

    def chunks(self, ranges, notifications):
        if self._fallback is None:
            self._num_requests += 1
            self._num_requested_chunks += len(ranges)
            self._num_requested_bytes += sum(stop - start for start, stop in ranges)

            futures = {}
            results = {}
            chunks = []
            for start, stop in ranges:
                partfuture = self.ResourceClass.partfuture(results, start, stop)
                futures[start, stop] = partfuture
                results[start, stop] = None
                chunk = uproot.source.chunk.Chunk(self, start, stop, partfuture)
                partfuture._set_notify(
                    uproot.source.chunk.notifier(chunk, notifications)
                )
                chunks.append(chunk)

            self._executor.submit(
                self.ResourceClass.multifuture(self, ranges, futures, results)
            )
            return chunks

        else:
            return self._fallback.chunks(ranges, notifications)

    @property
    def executor(self):
        """
        The :doc:`uproot.source.futures.ResourceThreadPoolExecutor` that
        manages this source's single background thread.
        """
        return self._executor

    @property
    def closed(self):
        return self._executor.closed

    def __enter__(self):
        return self

    def __exit__(self, exception_type, exception_value, traceback):
        self._executor.shutdown()
        if self._fallback is not None:
            self._fallback.__exit__(exception_type, exception_value, traceback)

    @property
    def timeout(self):
        """
        The timeout in seconds or None.
        """
        return self._timeout

    @property
    def num_bytes(self):
        if self._num_bytes is None:
            self._num_bytes = get_num_bytes(
                self._file_path, self.parsed_url, self._timeout
            )
        return self._num_bytes

    @property
    def parsed_url(self):
        """
        A ``urllib.parse.ParseResult`` version of the ``file_path``.
        """
        return self._executor.workers[0].resource.parsed_url

    @property
    def auth_headers(self):
        """
        Dict containing auth headers, if any
        """
        return self._executor.workers[0].resource.auth_headers

    @property
    def fallback(self):
        """
        If None, the source has not encountered an unsuccessful multipart GET
        and no fallback is needed yet.

        Otherwise, this is a :doc:`uproot.source.http.MultithreadedHTTPSource`
        to which all requests are forwarded.
        """
        return self._fallback

    def _set_fallback(self):
        self._fallback = MultithreadedHTTPSource(
            self._file_path,
            **self._fallback_options  # NOTE: a comma after **fallback_options breaks Python 2
        )


class MultithreadedHTTPSource(uproot.source.chunk.MultithreadedSource):
    """
    Args:
        file_path (str): A URL of the file to open.
        options: Must include ``"num_workers"`` and ``"timeout"``.

    A :doc:`uproot.source.chunk.MultithreadedSource` that manages many
    :doc:`uproot.source.http.HTTPResource` objects.
    """

    ResourceClass = HTTPResource

    def __init__(self, file_path, **options):
        num_workers = options["num_workers"]
        timeout = options["timeout"]
        self._num_requests = 0
        self._num_requested_chunks = 0
        self._num_requested_bytes = 0

        self._file_path = file_path
        self._num_bytes = None
        self._timeout = timeout

        self._executor = uproot.source.futures.ResourceThreadPoolExecutor(
            [HTTPResource(file_path, timeout) for x in uproot._util.range(num_workers)]
        )

    @property
    def timeout(self):
        """
        The timeout in seconds or None.
        """
        return self._timeout

    @property
    def num_bytes(self):
        if self._num_bytes is None:
            self._num_bytes = get_num_bytes(
                self._file_path, self.parsed_url, self._timeout
            )
        return self._num_bytes

    @property
    def parsed_url(self):
        """
        A ``urllib.parse.ParseResult`` version of the ``file_path``.
        """
        return self._executor.workers[0].resource.parsed_url

    @property
    def auth_headers(self):
        """
        Dict containing auth headers, if any
        """
        return self._executor.workers[0].resource.auth_headers<|MERGE_RESOLUTION|>--- conflicted
+++ resolved
@@ -86,22 +86,14 @@
     """
     Returns the headers required for basic authorization, if parsed_url contains
     a username / password pair, otherwise returns an empty dict
-<<<<<<< HEAD
     """ 
     if parsed_url.username is None or parsed_url.password is None: 
         return {} 
-    ret =  { "Authorization" : "Basic " + base64.b64encode( (parsed_url.username + ":" + parsed_url.password).encode("utf-8")).decode("utf-8") } 
-=======
-    """
-    if parsed_url.username == None or parsed_url.password == None:
-        return {}
-    ret = {
-        "Authorization": "Basic "
-        + base64.b64encode(
-            (parsed_url.username + ":" + parsed_url.password).encode("utf-8")
-        ).decode("utf-8")
-    }
->>>>>>> fb098d69
+    ret =  { "Authorization" : "Basic " + 
+              base64.b64encode( 
+                (parsed_url.username + ":" + 
+                 parsed_url.password).encode("utf-8")).decode("utf-8")
+            } 
     return ret
 
 
@@ -235,14 +227,7 @@
                     redirect.request(
                         "GET",
                         full_path(redirect_url),
-<<<<<<< HEAD
                         headers=dict({"Range": "bytes={0}-{1}".format(start, stop - 1)}, **self.auth_headers),
-=======
-                        headers={
-                            **{"Range": "bytes={0}-{1}".format(start, stop - 1)},
-                            **self.auth_headers,
-                        },
->>>>>>> fb098d69
                     )
                     return self.get(redirect, start, stop)
 
@@ -283,14 +268,7 @@
         connection.request(
             "GET",
             full_path(source.parsed_url),
-<<<<<<< HEAD
             headers=dict({"Range": "bytes={0}-{1}".format(start, stop - 1)}, **source.auth_headers),
-=======
-            headers={
-                **{"Range": "bytes={0}-{1}".format(start, stop - 1)},
-                **source.auth_headers,
-            },
->>>>>>> fb098d69
         )
 
         def task(resource):
@@ -331,14 +309,7 @@
         connection[0].request(
             "GET",
             full_path(source.parsed_url),
-<<<<<<< HEAD
             headers=dict({"Range": "bytes=" + ", ".join(range_strings)}, **source.auth_headers),
-=======
-            headers={
-                **{"Range": "bytes=" + ", ".join(range_strings)},
-                **source.auth_headers,
-            },
->>>>>>> fb098d69
         )
 
         def task(resource):
@@ -357,14 +328,7 @@
                             connection[0].request(
                                 "GET",
                                 full_path(redirect_url),
-<<<<<<< HEAD
                                 headers=dict({"Range": "bytes=" + ", ".join(range_strings)}, **source.auth_headers),
-=======
-                                headers={
-                                    **{"Range": "bytes=" + ", ".join(range_strings)},
-                                    **source.auth_headers,
-                                },
->>>>>>> fb098d69
                             )
                             task(resource)
                             return
