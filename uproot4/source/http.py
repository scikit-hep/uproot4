# BSD 3-Clause License; see https://github.com/scikit-hep/uproot4/blob/master/LICENSE

"""
Physical layer for remote files, accessed via HTTP(S).

Defines a :py:class:`~uproot4.source.http.HTTPResource` (stateless) and two sources:
:py:class:`~uproot4.source.http.MultithreadedHTTPSource` and
:py:class:`~uproot4.source.http.HTTPSource`. The multi-threaded source only requires
the server to support byte range requests (code 206), but the general source
requires the server to support multi-part byte range requests. If the server
does not support multi-part GET, :py:class:`~uproot4.source.http.HTTPSource`
automatically falls back to :py:class:`~uproot4.source.http.MultithreadedHTTPSource`.

Despite the name, both sources support secure HTTPS (selected by URL scheme).
"""

from __future__ import absolute_import

import sys
import re

try:
    from http.client import HTTPConnection
    from http.client import HTTPSConnection
    from urllib.parse import urlparse
except ImportError:
    from httplib import HTTPConnection
    from httplib import HTTPSConnection
    from urlparse import urlparse
try:
    import queue
except ImportError:
    import Queue as queue

import uproot4.source.futures
import uproot4.source.chunk
import uproot4._util


def make_connection(parsed_url, timeout):
    """
    Args:
        parsed_url (``urllib.parse.ParseResult``): The URL to connect to, which
            may be HTTP or HTTPS.
        timeout (None or float): An optional timeout in seconds.

    Creates a ``http.client.HTTPConnection`` or a ``http.client.HTTPSConnection``,
    depending on the URL scheme.
    """
    if parsed_url.scheme == "https":
        if uproot4._util.py2:
            return HTTPSConnection(
                parsed_url.hostname, parsed_url.port, None, None, False, timeout
            )
        else:
            return HTTPSConnection(
                parsed_url.hostname, parsed_url.port, None, None, timeout
            )

    elif parsed_url.scheme == "http":
        if uproot4._util.py2:
            return HTTPConnection(parsed_url.hostname, parsed_url.port, False, timeout)
        else:
            return HTTPConnection(parsed_url.hostname, parsed_url.port, timeout)

    else:
        raise ValueError(
            "unrecognized URL scheme for HTTP MultipartSource: {0}".format(
                parsed_url.scheme
            )
        )


<<<<<<< HEAD
def get_response(connection, location):
=======
def full_path(parsed_url):
    """
    Returns the ``parsed_url.path`` with ``"?"`` and the ``parsed_url.query``
    if it exists, just the path otherwise.
    """
    if parsed_url.query:
        return parsed_url.path + "?" + parsed_url.query
    else:
        return parsed_url.path


def get_num_bytes(file_path, parsed_url, timeout):
>>>>>>> d4e176d6
    """
    Args:
        connection (``http.client.HTTPConnection``): The connection object from ``make_connection``
        location (str): The location of the current request, used for error messages

    Gets the response from ``connection.getresponse()`` and validates its status.
    """
<<<<<<< HEAD
=======
    connection = make_connection(parsed_url, timeout)
    connection.request("HEAD", full_path(parsed_url))
>>>>>>> d4e176d6
    response = connection.getresponse()

    if response.status == 404:
        connection.close()
        raise uproot4._util._file_not_found(location, "HTTP(S) returned 404")

    elif str(response.status)[0] == "3":
        connection.close()
        raise NotImplementedError(
            "HTTP(S) redirects are not currently supported "
            "(https://github.com/scikit-hep/uproot4/issues/121)"
        )

    elif str(response.status)[0] != "2":
        connection.close()
        raise OSError(
            "HTTP response was {}, rather than 2xx, ".format(response.status)
            + "in attempt to get file size in file {}".format(location)
        )

    else:
        return response


def get_num_bytes(file_path, parsed_url, timeout):
    """
    Args:
        file_path (str): The URL to access as a raw string.
        parsed_url (``urllib.parse.ParseResult``): The URL to access.
        timeout (None or float): An optional timeout in seconds.

    Returns the number of bytes in the file by making a HEAD request.
    """
    connection = make_connection(parsed_url, timeout)
    connection.request("HEAD", parsed_url.path)
    response = get_response(connection, parsed_url.path)

    for k, x in response.getheaders():
        if k.lower() == "content-length" and x.strip() != "0":
            connection.close()
            return int(x)
    else:
        connection.close()
        raise OSError(
            """response headers did not include content-length: {0}
in file {1}""".format(
                dict(response.getheaders()), file_path
            )
        )


class HTTPResource(uproot4.source.chunk.Resource):
    """
    Args:
        file_path (str): A URL of the file to open.
        timeout (None or float): An optional timeout in seconds.

    A :py:class:`~uproot4.source.chunk.Resource` for HTTP(S) connections.

    For simplicity, this resource does not manage a live
    ``http.client.HTTPConnection`` or ``http.client.HTTPSConnection``, though
    in principle, it could.
    """

    def __init__(self, file_path, timeout):
        self._file_path = file_path
        self._timeout = timeout
        self._parsed_url = urlparse(file_path)

    @property
    def timeout(self):
        """
        The timeout in seconds or None.
        """
        return self._timeout

    @property
    def parsed_url(self):
        """
        A ``urllib.parse.ParseResult`` version of the ``file_path``.
        """
        return self._parsed_url

    def __enter__(self):
        return self

    def __exit__(self, exception_type, exception_value, traceback):
        pass

    def get(self, connection, start, stop):
        """
        Args:
            start (int): Seek position of the first byte to include.
            stop (int): Seek position of the first byte to exclude
                (one greater than the last byte to include).

        Returns a Python buffer of data between ``start`` and ``stop``.
        """
        response = get_response(connection, self._file_path)

        if response.status != 206:
            connection.close()
            raise OSError(
                """remote server does not support HTTP range requests
for URL {0}""".format(
                    self._file_path
                )
            )
        try:
            return response.read()
        finally:
            connection.close()

    @staticmethod
    def future(source, start, stop):
        """
        Args:
            source (:py:class:`~uproot4.source.chunk.HTTPSource` or :py:class:`~uproot4.source.chunk.MultithreadedHTTPSource`): The
                data source.
            start (int): Seek position of the first byte to include.
            stop (int): Seek position of the first byte to exclude
                (one greater than the last byte to include).

        Returns a :py:class:`~uproot4.source.futures.ResourceFuture` that calls
        :py:meth:`~uproot4.source.file.HTTPResource.get` with ``start`` and ``stop``.
        """
        connection = make_connection(source.parsed_url, source.timeout)
        connection.request(
            "GET",
            full_path(source.parsed_url),
            headers={"Range": "bytes={0}-{1}".format(start, stop - 1)},
        )

        def task(resource):
            return resource.get(connection, start, stop)

        return uproot4.source.futures.ResourceFuture(task)

    @staticmethod
    def multifuture(source, ranges, futures, results):
        u"""
        Args:
            source (:py:class:`~uproot4.source.chunk.HTTPSource`): The data source.
            ranges (list of (int, int) 2-tuples): Intervals to fetch
                as (start, stop) pairs in a single request, if possible.
            futures (dict of (int, int) \u2192 :py:class:`~uproot4.source.futures.ResourceFuture`): Mapping
                from (start, stop) to a future that is awaiting its result.
            results (dict of (int, int) \u2192 None or ``numpy.ndarray`` of ``numpy.uint8``): Mapping
                from (start, stop) to None or results.

        Returns a :py:class:`~uproot4.source.futures.ResourceFuture` that attempts
        to perform an HTTP(S) multipart GET, filling ``results`` to satisfy
        the individual :py:class:`~uproot4.source.chunk.Chunk`'s ``futures`` with
        its multipart response.

        If the server does not support multipart GET, that same future
        sets :py:attr:`~uproot4.source.chunk.HTTPSource.fallback` and retries the
        request without multipart, using a
        :py:class:`~uproot4.source.http.MultithreadedHTTPSource` to fill the same
        ``results`` and ``futures``. Subsequent attempts would immediately
        use the :py:attr:`~uproot4.source.chunk.HTTPSource.fallback`.
        """
        connection = make_connection(source.parsed_url, source.timeout)

        range_strings = []
        for start, stop in ranges:
            range_strings.append("{0}-{1}".format(start, stop - 1))

        connection.request(
            "GET",
            full_path(source.parsed_url),
            headers={"Range": "bytes=" + ", ".join(range_strings)},
        )

        def task(resource):
            try:
                response = get_response(connection, source.parsed_url.path)
                multipart_supported = resource.is_multipart_supported(ranges, response)

                if not multipart_supported:
                    resource.handle_no_multipart(source, ranges, futures, results)
                else:
                    resource.handle_multipart(source, futures, results, response)

            except Exception:
                excinfo = sys.exc_info()
                for future in futures.values():
                    future._set_excinfo(excinfo)

            finally:
                connection.close()

        return uproot4.source.futures.ResourceFuture(task)

    _content_type = re.compile(r"^multipart/byteranges; boundary=([^;=]+)$", re.IGNORECASE)
    _content_range_size = re.compile(b"Content-Range: bytes ([0-9]+-[0-9]+)/([0-9]+)", re.IGNORECASE)
    _content_range = re.compile(b"Content-Range: bytes ([0-9]+-[0-9]+)", re.IGNORECASE)

    def is_multipart_supported(self, ranges, response):
        """
        Helper function for :py:meth:`~uproot4.source.http.HTTPResource.multifuture`
        to check for multipart GET support.
        """
        if response.status != 206:
            return False

        for k, x in response.getheaders():
            if k.lower() == "content-length":
                content_length = int(x)
                for start, stop in ranges:
                    if content_length == stop - start:
                        return False
        else:
            return True

    def handle_no_multipart(self, source, ranges, futures, results):
        """
        Helper function for :py:meth:`~uproot4.source.http.HTTPResource.multifuture`
        to handle a lack of multipart GET support.
        """
        source._set_fallback()

        notifications = queue.Queue()
        source.fallback.chunks(ranges, notifications)

        for x in uproot4._util.range(len(ranges)):
            chunk = notifications.get()
            results[chunk.start, chunk.stop] = chunk.raw_data
            futures[chunk.start, chunk.stop]._run(self)

    def handle_multipart(self, source, futures, results, response):
        """
        Helper function for :py:meth:`~uproot4.source.http.HTTPResource.multifuture`
        to handle the multipart GET response.
        """
        match = self._content_type.match(response.getheader("Content-Type"))
        if match:
            multipart_boundary = match.groups()[0]
        else:
            # Infer it from the first response
            multipart_boundary = None

        for i in uproot4._util.range(len(futures)):
            range_string, size, multipart_boundary = self.next_header(response, multipart_boundary)
            if range_string is None:
                raise OSError(
                    """found {0} of {1} expected headers in HTTP multipart
for URL {2}""".format(
                        i, len(futures), self._file_path
                    )
                )

            start, last = range_string.split(b"-")
            start, last = int(start), int(last)
            stop = last + 1

            future = futures.get((start, stop))

            if future is None:
                raise OSError(
                    """unrecognized byte range in headers of HTTP multipart: {0}
for URL {1}""".format(
                        repr(range_string.decode()), self._file_path
                    )
                )

            length = stop - start
            results[start, stop] = response.fp.read(length)

            if len(results[start, stop]) != length:
                raise OSError(
                    """wrong chunk length {0} (expected {1}) for byte range {2} "
                    "in HTTP multipart
for URL {3}""".format(
                        len(results[start, stop]),
                        length,
                        repr(range_string.decode()),
                        self._file_path,
                    )
                )

            future._run(self)

    def next_header(self, response, multipart_boundary):
        """
        Helper function for :py:meth:`~uproot4.source.http.HTTPResource.multifuture`
        to return the next header from the ``response``.
        """
        if multipart_boundary is None:
            # This seems to be purely for testing against example.com where the
            # response appears to be invalid
            while True:
                line = response.fp.readline()
                if len(line) == 0:
                    pass
                elif len(line.strip()) == 0:
                    continue
                elif line.startswith(b"--"):
                    multipart_boundary = line[len(b"--"):].strip().decode()
                    break

                raise NotImplementedError(
                    "Failed to parse Content-Type header {}"
                    .format(response.getheader("Content-Type"))
                )
        else:
            line = response.fp.readline()
            while line.strip() != "--{}".format(multipart_boundary).encode():
                line = response.fp.readline()
                if not line:
                    raise NotImplementedError("Failed to find multipart boundary")

        line = response.fp.readline()
        range_string, size = None, None
        while range_string is None:
            m = self._content_range_size.match(line)
            if m is not None:
                range_string = m.group(1)
                size = int(m.group(2))
            else:
                m = self._content_range.match(line)
                if m is not None:
                    range_string = m.group(1)
                    size = None
            line = response.fp.readline()
            if len(line.strip()) == 0:
                break
        return range_string, size, multipart_boundary

    @staticmethod
    def partfuture(results, start, stop):
        """
        Returns a :py:class:`~uproot4.source.futures.ResourceFuture` to simply select
        the ``(start, stop)`` item from the ``results`` dict.

        In :py:meth:`~uproot4.source.http.HTTPSource.chunks`, each chunk has a
        :py:meth:`~uproot4.source.http.HTTPResource.partfuture` that are collectively
        filled by a single :py:meth:`~uproot4.source.http.HTTPResource.multifuture`.
        """

        def task(resource):
            return results[start, stop]

        return uproot4.source.futures.ResourceFuture(task)


class HTTPSource(uproot4.source.chunk.Source):
    """
    Args:
        file_path (str): A URL of the file to open.
        options: Must include ``"num_fallback_workers"`` and ``"timeout"``.

    A :py:class:`~uproot4.source.chunk.Source` that first attempts an HTTP(S)
    multipart GET, but if the server doesn't support it, it falls back to many
    HTTP(S) connections in threads
    (:py:class:`~uproot4.source.http.MultithreadedHTTPSource`).

    Since the multipart GET is a single request and response, it needs only one
    thread, but it is a background thread (a single
    :py:class:`~uproot4.source.futures.ResourceWorker` in a
    :py:class:`~uproot4.source.futures.ResourceThreadPoolExecutor`).
    """

    ResourceClass = HTTPResource

    def __init__(self, file_path, **options):
        num_fallback_workers = options["num_fallback_workers"]
        timeout = options["timeout"]
        self._num_requests = 0
        self._num_requested_chunks = 0
        self._num_requested_bytes = 0

        self._file_path = file_path
        self._timeout = timeout
        self._num_bytes = None

        self._executor = uproot4.source.futures.ResourceThreadPoolExecutor(
            [HTTPResource(file_path, timeout)]
        )
        self._fallback = None
        self._fallback_options = dict(options)
        self._fallback_options["num_workers"] = num_fallback_workers

    def __repr__(self):
        path = repr(self._file_path)
        if len(self._file_path) > 10:
            path = repr("..." + self._file_path[-10:])
        fallback = ""
        if self._fallback is not None:
            fallback = " with fallback"
        return "<{0} {1}{2} at 0x{3:012x}>".format(
            type(self).__name__, path, fallback, id(self)
        )

    def chunk(self, start, stop):
        self._num_requests += 1
        self._num_requested_chunks += 1
        self._num_requested_bytes += stop - start

        future = self.ResourceClass.future(self, start, stop)
        chunk = uproot4.source.chunk.Chunk(self, start, stop, future)
        self._executor.submit(future)
        return chunk

    def chunks(self, ranges, notifications):
        if self._fallback is None:
            self._num_requests += 1
            self._num_requested_chunks += len(ranges)
            self._num_requested_bytes += sum(stop - start for start, stop in ranges)

            futures = {}
            results = {}
            chunks = []
            for start, stop in ranges:
                partfuture = self.ResourceClass.partfuture(results, start, stop)
                futures[start, stop] = partfuture
                results[start, stop] = None
                chunk = uproot4.source.chunk.Chunk(self, start, stop, partfuture)
                partfuture._set_notify(
                    uproot4.source.chunk.notifier(chunk, notifications)
                )
                chunks.append(chunk)

            self._executor.submit(
                self.ResourceClass.multifuture(self, ranges, futures, results)
            )
            return chunks

        else:
            return self._fallback.chunks(ranges, notifications)

    @property
    def executor(self):
        """
        The :py:class:`~uproot4.source.futures.ResourceThreadPoolExecutor` that
        manages this source's single background thread.
        """
        return self._executor

    @property
    def closed(self):
        return self._executor.closed

    def __enter__(self):
        return self

    def __exit__(self, exception_type, exception_value, traceback):
        self._executor.shutdown()

    @property
    def timeout(self):
        """
        The timeout in seconds or None.
        """
        return self._timeout

    @property
    def num_bytes(self):
        if self._num_bytes is None:
            self._num_bytes = get_num_bytes(
                self._file_path, self.parsed_url, self._timeout
            )
        return self._num_bytes

    @property
    def parsed_url(self):
        """
        A ``urllib.parse.ParseResult`` version of the ``file_path``.
        """
        return self._executor.workers[0].resource.parsed_url

    @property
    def fallback(self):
        """
        If None, the source has not encountered an unsuccessful multipart GET
        and no fallback is needed yet.

        Otherwise, this is a :py:class:`~uproot4.source.http.MultithreadedHTTPSource`
        to which all requests are forwarded.
        """
        return self._fallback

    def _set_fallback(self):
        self._fallback = MultithreadedHTTPSource(
            self._file_path,
            **self._fallback_options  # NOTE: a comma after **fallback_options breaks Python 2
        )


class MultithreadedHTTPSource(uproot4.source.chunk.MultithreadedSource):
    """
    Args:
        file_path (str): A URL of the file to open.
        options: Must include ``"num_workers"`` and ``"timeout"``.

    A :py:class:`~uproot4.source.chunk.MultithreadedSource` that manages many
    :py:class:`~uproot4.source.http.HTTPResource` objects.
    """

    ResourceClass = HTTPResource

    def __init__(self, file_path, **options):
        num_workers = options["num_workers"]
        timeout = options["timeout"]
        self._num_requests = 0
        self._num_requested_chunks = 0
        self._num_requested_bytes = 0

        self._file_path = file_path
        self._num_bytes = None
        self._timeout = timeout

        self._executor = uproot4.source.futures.ResourceThreadPoolExecutor(
            [HTTPResource(file_path, timeout) for x in uproot4._util.range(num_workers)]
        )

    @property
    def timeout(self):
        """
        The timeout in seconds or None.
        """
        return self._timeout

    @property
    def num_bytes(self):
        if self._num_bytes is None:
            self._num_bytes = get_num_bytes(
                self._file_path, self.parsed_url, self._timeout
            )
        return self._num_bytes

    @property
    def parsed_url(self):
        """
        A ``urllib.parse.ParseResult`` version of the ``file_path``.
        """
        return self._executor.workers[0].resource.parsed_url<|MERGE_RESOLUTION|>--- conflicted
+++ resolved
@@ -71,9 +71,38 @@
         )
 
 
-<<<<<<< HEAD
 def get_response(connection, location):
-=======
+    """
+    Args:
+        connection (``http.client.HTTPConnection``): The connection object from ``make_connection``
+        location (str): The location of the current request, used for error messages.
+
+    Returns the response from ``connection.getresponse()`` and validates its status.
+    """
+    response = connection.getresponse()
+
+    if response.status == 404:
+        connection.close()
+        raise uproot4._util._file_not_found(location, "HTTP(S) returned 404")
+
+    elif 300 <= response.status < 400:
+        connection.close()
+        raise NotImplementedError(
+            "HTTP(S) redirects are not currently supported "
+            "(https://github.com/scikit-hep/uproot4/issues/121)"
+        )
+
+    elif not (200 <= response.status < 300):
+        connection.close()
+        raise OSError(
+            "HTTP response was {}, rather than 2xx, ".format(response.status)
+            + "in attempt to get file size in file {}".format(location)
+        )
+
+    else:
+        return response
+
+
 def full_path(parsed_url):
     """
     Returns the ``parsed_url.path`` with ``"?"`` and the ``parsed_url.query``
@@ -83,44 +112,6 @@
         return parsed_url.path + "?" + parsed_url.query
     else:
         return parsed_url.path
-
-
-def get_num_bytes(file_path, parsed_url, timeout):
->>>>>>> d4e176d6
-    """
-    Args:
-        connection (``http.client.HTTPConnection``): The connection object from ``make_connection``
-        location (str): The location of the current request, used for error messages
-
-    Gets the response from ``connection.getresponse()`` and validates its status.
-    """
-<<<<<<< HEAD
-=======
-    connection = make_connection(parsed_url, timeout)
-    connection.request("HEAD", full_path(parsed_url))
->>>>>>> d4e176d6
-    response = connection.getresponse()
-
-    if response.status == 404:
-        connection.close()
-        raise uproot4._util._file_not_found(location, "HTTP(S) returned 404")
-
-    elif str(response.status)[0] == "3":
-        connection.close()
-        raise NotImplementedError(
-            "HTTP(S) redirects are not currently supported "
-            "(https://github.com/scikit-hep/uproot4/issues/121)"
-        )
-
-    elif str(response.status)[0] != "2":
-        connection.close()
-        raise OSError(
-            "HTTP response was {}, rather than 2xx, ".format(response.status)
-            + "in attempt to get file size in file {}".format(location)
-        )
-
-    else:
-        return response
 
 
 def get_num_bytes(file_path, parsed_url, timeout):
